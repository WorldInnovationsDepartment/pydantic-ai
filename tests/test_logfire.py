--- conflicted
+++ resolved
@@ -4,11 +4,7 @@
 from typing import Any, Callable
 
 import pytest
-<<<<<<< HEAD
 from dirty_equals import IsJson
-=======
-from dirty_equals import IsInt, IsJson
->>>>>>> 6207bcdf
 from inline_snapshot import snapshot
 from typing_extensions import NotRequired, TypedDict
 
@@ -79,24 +75,11 @@
                 'id': 0,
                 'message': 'my_agent run',
                 'children': [
-<<<<<<< HEAD
                     {'id': 1, 'message': 'preparing model request params'},
                     {'id': 2, 'message': 'chat test'},
                     {'id': 3, 'message': 'running tools: my_ret'},
                     {'id': 4, 'message': 'preparing model request params'},
                     {'id': 5, 'message': 'chat test'},
-=======
-                    {'id': 1, 'message': 'preparing model request params run_step=1'},
-                    {'id': 2, 'message': 'chat test'},
-                    {
-                        'id': 3,
-                        'message': 'handle model response -> tool-return',
-                        'children': [{'id': 4, 'message': "running tools=['my_ret']"}],
-                    },
-                    {'id': 5, 'message': 'preparing model request params run_step=2'},
-                    {'id': 6, 'message': 'chat test'},
-                    {'id': 7, 'message': 'handle model response -> final result'},
->>>>>>> 6207bcdf
                 ],
             }
         ]
@@ -107,9 +90,52 @@
             'agent_name': 'my_agent',
             'logfire.msg': 'my_agent run',
             'logfire.span_type': 'span',
-<<<<<<< HEAD
             'gen_ai.usage.input_tokens': 103,
             'gen_ai.usage.output_tokens': 12,
+            'all_messages_events': IsJson(
+                snapshot(
+                    [
+                        {
+                            'content': 'Hello',
+                            'role': 'user',
+                            'event.name': 'gen_ai.user.message',
+                        },
+                        {
+                            'role': 'assistant',
+                            'tool_calls': [
+                                {
+                                    'id': None,
+                                    'type': 'function',
+                                    'function': {
+                                        'name': 'my_ret',
+                                        'arguments': {'x': 0},
+                                    },
+                                }
+                            ],
+                            'event.name': 'gen_ai.assistant.message',
+                        },
+                        {
+                            'content': '1',
+                            'role': 'tool',
+                            'id': None,
+                            'event.name': 'gen_ai.tool.message',
+                        },
+                        {
+                            'role': 'assistant',
+                            'content': '{"my_ret":"1"}',
+                            'event.name': 'gen_ai.assistant.message',
+                        },
+                    ]
+                )
+            ),
+            'logfire.json_schema': IsJson(
+                snapshot(
+                    {
+                        'type': 'object',
+                        'properties': {'all_messages_events': {'type': 'array'}},
+                    }
+                )
+            ),
         }
     )
     assert summary.attributes[1] == snapshot(
@@ -149,68 +175,6 @@
                         'gen_ai.system': 'test',
                     },
                 ]
-=======
-            'all_messages_events': IsJson(
-                snapshot(
-                    [
-                        {
-                            'content': 'Hello',
-                            'role': 'user',
-                            'event.name': 'gen_ai.user.message',
-                        },
-                        {
-                            'role': 'assistant',
-                            'tool_calls': [
-                                {
-                                    'id': None,
-                                    'type': 'function',
-                                    'function': {
-                                        'name': 'my_ret',
-                                        'arguments': {'x': 0},
-                                    },
-                                }
-                            ],
-                            'event.name': 'gen_ai.assistant.message',
-                        },
-                        {
-                            'content': '1',
-                            'role': 'tool',
-                            'id': None,
-                            'event.name': 'gen_ai.tool.message',
-                        },
-                        {
-                            'role': 'assistant',
-                            'content': '{"my_ret":"1"}',
-                            'event.name': 'gen_ai.assistant.message',
-                        },
-                    ]
-                )
-            ),
-            'usage': IsJson(
-                {'requests': 2, 'request_tokens': 103, 'response_tokens': 12, 'total_tokens': 115, 'details': None}
-            ),
-            'logfire.json_schema': IsJson(
-                snapshot(
-                    {
-                        'type': 'object',
-                        'properties': {
-                            'prompt': {},
-                            'agent': {
-                                'type': 'object',
-                                'title': 'Agent',
-                                'x-python-datatype': 'dataclass',
-                                'properties': {
-                                    'model': {'type': 'object', 'title': 'TestModel', 'x-python-datatype': 'dataclass'}
-                                },
-                            },
-                            'model_name': {},
-                            'agent_name': {},
-                            'usage': {'type': 'object', 'title': 'Usage', 'x-python-datatype': 'dataclass'},
-                            'all_messages_events': {'type': 'array'},
-                        },
-                    }
-                )
->>>>>>> 6207bcdf
             ),
             'logfire.json_schema': '{"type": "object", "properties": {"events": {"type": "array"}}}',
         }
