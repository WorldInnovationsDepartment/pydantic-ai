--- conflicted
+++ resolved
@@ -68,16 +68,10 @@
 
 
 async def test_run_graph():
-<<<<<<< HEAD
     sp = FullStatePersistence()
     result = await graph1.run(Foo(), persistence=sp)
-    assert result is None
-    assert sp.history == snapshot(
-=======
-    result = await graph1.run(Foo())
     assert result.output is None
-    assert result.history == snapshot(
->>>>>>> 6207bcdf
+    assert result.persistence == snapshot(
         [
             NodeSnapshot(
                 state=None,
